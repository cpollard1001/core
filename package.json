--- conflicted
+++ resolved
@@ -1,10 +1,6 @@
 {
   "name": "storj-lib",
-<<<<<<< HEAD
   "version": "4.0.0-rc.5",
-=======
-  "version": "4.0.0-rc.4",
->>>>>>> 48312c71
   "description": "implementation of the storj protocol for node.js and the browser",
   "main": "index.js",
   "directories": {
