--- conflicted
+++ resolved
@@ -436,16 +436,11 @@
             return log('error', err.message);
           }
 
-<<<<<<< HEAD
         log('info', 'File was successfully removed from bucket.');
         keyring.del(fileId);
-=======
-          log('info', 'File was successfully removed from bucket.');
-          keyring.deleteKeyFromKeyRing(fileId);
-        });
->>>>>>> f833c620
-      });
-    }
+      });
+    });
+  }
 
     if (!env.force) {
       return getConfirmation(
